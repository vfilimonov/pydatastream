from distutils.core import setup

setup(name = 'PyDatastream',
<<<<<<< HEAD
      version = '0.2.0',
      description = 'Python interface to the Thomson Reuters Dataworks Enterprise (Datastream) API',
=======
      version = '0.2.1',
      description = 'Python interface to the Thomson Dataworks Enterprise SOAP API.',
>>>>>>> 57197aaa
      url = 'http://github.com/vfilimonov/pydatastream',
      download_url = 'https://github.com/vfilimonov/pydatastream/archive/v0.2.0.zip', 
      author = 'Vladimir Filimonov',
      author_email = 'vfilimonov@ethz.ch',
      license = 'MIT License',
      packages = ['pydatastream'],
      install_requires = ['suds', 'pandas']
     )<|MERGE_RESOLUTION|>--- conflicted
+++ resolved
@@ -1,13 +1,8 @@
 from distutils.core import setup
 
 setup(name = 'PyDatastream',
-<<<<<<< HEAD
-      version = '0.2.0',
+      version = '0.2.1',
       description = 'Python interface to the Thomson Reuters Dataworks Enterprise (Datastream) API',
-=======
-      version = '0.2.1',
-      description = 'Python interface to the Thomson Dataworks Enterprise SOAP API.',
->>>>>>> 57197aaa
       url = 'http://github.com/vfilimonov/pydatastream',
       download_url = 'https://github.com/vfilimonov/pydatastream/archive/v0.2.0.zip', 
       author = 'Vladimir Filimonov',
